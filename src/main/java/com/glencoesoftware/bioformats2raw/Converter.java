--- conflicted
+++ resolved
@@ -199,24 +199,14 @@
   };
 
   @Option(
-<<<<<<< HEAD
-          names = "--file_type",
-          description = "Tile file extension: ${COMPLETION-CANDIDATES} " +
-                  "(default: ${DEFAULT-VALUE}) " +
-                  "[Can break compatibility with raw2ometiff]"
-  )
-  private volatile FileType fileType = FileType.n5;
-
-  @Option(
-          names = "--nested",
-          description = "Whether to use '/' as the chunk path separator (false by default)"
+          names = "--nested", negatable = true,
+          description = "Whether to use '/' as the chunk path separator " +
+                  "(false by default)"
   )
   private volatile boolean nested = false;
 
   @Option(
-=======
->>>>>>> fb822fe2
-          names = "--pyramid-name",
+          names = "--pyramid-name", arity="0..1",
           description = "Name of pyramid (default: ${DEFAULT-VALUE}) " +
                   "[Can break compatibility with raw2ometiff]"
   )
@@ -695,6 +685,7 @@
     int[] blockSizes = zarr.getChunks();
     int activeTileWidth = blockSizes[blockSizes.length - 1];
     int activeTileHeight = blockSizes[blockSizes.length - 2];
+    int activeTileDepth = blockSizes[blockSizes.length - 3];
 
     // Upscale our base X and Y offsets, and sizes to the previous resolution
     // based on the pyramid scaling factor
@@ -717,7 +708,7 @@
     }
 
     int bytesPerPixel = FormatTools.getBytesPerPixel(pixelType);
-    int[] shape = new int[] {1, 1, 1, height, width};
+    int[] shape = new int[] {1, 1, activeTileDepth, height, width};
     byte[] tileAsBytes = readAsBytes(zarr, shape, offset);
 
     if (downsampling == Downsampling.SIMPLE) {
@@ -933,8 +924,10 @@
               workingReader, scaledWidth, scaledHeight))
           .chunks(new int[] {1, 1, 1, activeTileHeight, activeTileWidth})
           .dataType(dataType)
+          .nested(nested)
           .compressor(CompressorFactory.create(
               compressionType.toString(), compressionProperties));
+
       root.createArray(resolutionString, arrayParams);
 
       nTile = new AtomicInteger(0);
