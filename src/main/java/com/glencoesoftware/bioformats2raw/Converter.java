--- conflicted
+++ resolved
@@ -44,7 +44,9 @@
 import loci.formats.FormatTools;
 import loci.formats.IFormatReader;
 import loci.formats.ImageReader;
+import loci.formats.ImageWriter;
 import loci.formats.Memoizer;
+import loci.formats.MetadataTools;
 import loci.formats.MissingLibraryException;
 import loci.formats.in.DynamicMetadataOptions;
 import loci.formats.meta.IMetadata;
@@ -249,13 +251,13 @@
   private volatile File memoDirectory;
 
   @Option(
-<<<<<<< HEAD
           names = "--pixel-type",
           description = "Pixel type to write if input data is " +
                   " float or double (${COMPLETION-CANDIDATES})"
   )
   private PixelType outputPixelType;
-=======
+
+  @Option(
           names = "--downsample-type",
           description = "Tile downsampling algorithm (${COMPLETION-CANDIDATES})"
   )
@@ -275,7 +277,6 @@
             "Reader-specific options, in format key=value[,key2=value2]"
   )
   private volatile List<String> readerOptions = new ArrayList<String>();
->>>>>>> f1ed0048
 
   /** Scaling implementation that will be used during downsampling. */
   private volatile IImageScaler scaler = new SimpleImageScaler();
@@ -971,8 +972,6 @@
     }
   }
 
-<<<<<<< HEAD
-=======
   /**
    * Save the current series as a separate image (label/barcode, etc.).
    *
@@ -995,7 +994,6 @@
     }
   }
 
->>>>>>> f1ed0048
   private OMEXMLService getService() throws FormatException {
     try {
       ServiceFactory factory = new ServiceFactory();
@@ -1020,7 +1018,6 @@
   }
 
   /**
-<<<<<<< HEAD
    * Get the actual pixel type to write based upon the given input type
    * and command line options.  Input and output pixel types are Bio-Formats
    * types as defined in FormatTools.
@@ -1133,7 +1130,9 @@
     }
 
     return range;
-=======
+  }
+
+  /**
    * Convert Bio-Formats pixel type to N5 data type.
    *
    * @param type Bio-Formats pixel type
@@ -1245,7 +1244,6 @@
     finally {
       imageReader.close();
     }
->>>>>>> f1ed0048
   }
 
   private Slf4JStopWatch stopWatch() {
