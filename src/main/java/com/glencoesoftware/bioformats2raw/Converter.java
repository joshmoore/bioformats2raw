/**
 * Copyright (c) 2019 Glencoe Software, Inc. All rights reserved.
 *
 * This software is distributed under the terms described by the LICENSE.txt
 * file you can find at the root of the distribution bundle.  If the file is
 * missing please request a copy by contacting info@glencoesoftware.com
 */
package com.glencoesoftware.bioformats2raw;

import java.io.File;
import java.io.IOException;
import java.nio.Buffer;
import java.nio.ByteBuffer;
import java.nio.ByteOrder;
import java.nio.file.Files;
import java.nio.file.Path;
import java.util.ArrayList;
import java.util.Collections;
import java.util.Comparator;
import java.util.HashMap;
import java.util.List;
import java.util.Map;
import java.util.Optional;
import java.util.concurrent.ArrayBlockingQueue;
import java.util.concurrent.BlockingQueue;
import java.util.concurrent.Callable;
import java.util.concurrent.CompletableFuture;
import java.util.concurrent.CompletionException;
import java.util.concurrent.ExecutorService;
import java.util.concurrent.ThreadPoolExecutor;
import java.util.concurrent.TimeUnit;
import java.util.concurrent.atomic.AtomicInteger;

import loci.common.Constants;
import loci.common.DataTools;
import loci.common.image.IImageScaler;
import loci.common.image.SimpleImageScaler;
import loci.common.services.DependencyException;
import loci.common.services.ServiceException;
import loci.common.services.ServiceFactory;
import loci.formats.ChannelSeparator;
import loci.formats.ClassList;
import loci.formats.FormatException;
import loci.formats.FormatTools;
import loci.formats.IFormatReader;
import loci.formats.ImageReader;
import loci.formats.ImageWriter;
import loci.formats.Memoizer;
import loci.formats.MetadataTools;
import loci.formats.MissingLibraryException;
import loci.formats.in.DynamicMetadataOptions;
import loci.formats.meta.IMetadata;
import loci.formats.ome.OMEXMLMetadata;
import loci.formats.services.OMEXMLService;
import loci.formats.services.OMEXMLServiceImpl;
import ome.xml.model.enums.DimensionOrder;
import ome.xml.model.enums.EnumerationException;
import ome.xml.model.enums.PixelType;
import ome.xml.model.primitives.PositiveInteger;

import org.janelia.saalfeldlab.n5.ByteArrayDataBlock;
import org.janelia.saalfeldlab.n5.Compression;
import org.janelia.saalfeldlab.n5.DataBlock;
import org.janelia.saalfeldlab.n5.DataType;
import org.janelia.saalfeldlab.n5.DatasetAttributes;
import org.janelia.saalfeldlab.n5.DoubleArrayDataBlock;
import org.janelia.saalfeldlab.n5.FloatArrayDataBlock;
import org.janelia.saalfeldlab.n5.IntArrayDataBlock;
import org.janelia.saalfeldlab.n5.N5Reader;
import org.janelia.saalfeldlab.n5.N5Writer;
import org.janelia.saalfeldlab.n5.ShortArrayDataBlock;
import org.perf4j.slf4j.Slf4JStopWatch;
import org.slf4j.Logger;
import org.slf4j.LoggerFactory;

import com.glencoesoftware.bioformats2raw.MiraxReader.TilePointer;
import com.google.common.cache.Cache;
import com.google.common.cache.CacheBuilder;
import com.univocity.parsers.csv.CsvParser;
import com.univocity.parsers.csv.CsvParserSettings;

import ch.qos.logback.classic.Level;
import picocli.CommandLine;
import picocli.CommandLine.Option;
import picocli.CommandLine.Parameters;

/**
 * Command line tool for converting whole slide imaging files to N5.
 */
public class Converter implements Callable<Void> {

  private static final Logger LOGGER = LoggerFactory.getLogger(Converter.class);

  /**
   * Relative path to OME-XML metadata file.
   */
  private static final String METADATA_FILE = "METADATA.ome.xml";

  /**
   * Minimum size of the largest XY dimension in the smallest resolution,
   * when calculating the number of resolutions to generate.
   */
  private static final int MIN_SIZE = 256;

  /** Scaling factor in X and Y between any two consecutive resolutions. */
  private static final int PYRAMID_SCALE = 2;

  /** Version of the bioformats2raw layout. */
  public static final Integer LAYOUT = 1;

  @Parameters(
    index = "0",
    arity = "1",
    description = "file to convert"
  )
  private volatile Path inputPath;

  @Parameters(
    index = "1",
    arity = "1",
    description = "path to the output pyramid directory"
  )
  private volatile Path outputPath;

  @Option(
    names = {"-r", "--resolutions"},
    description = "Number of pyramid resolutions to generate"
  )
  private volatile Integer pyramidResolutions;

  @Option(
    names = {"-w", "--tile_width"},
    description = "Maximum tile width to read (default: ${DEFAULT-VALUE})"
  )
  private volatile int tileWidth = 1024;

  @Option(
    names = {"-h", "--tile_height"},
    description = "Maximum tile height to read (default: ${DEFAULT-VALUE})"
  )
  private volatile int tileHeight = 1024;

  @Option(
    names = {"--log-level", "--debug"},
    arity = "0..1",
    description = "Change logging level; valid values are " +
      "OFF, ERROR, WARN, INFO, DEBUG, TRACE and ALL. " +
      "(default: ${DEFAULT-VALUE})",
    fallbackValue = "DEBUG"
  )
  private volatile String logLevel = "INFO";

  @Option(
    names = "--version",
    description = "Print version information and exit",
    help = true
  )
  private volatile boolean printVersion = false;

  @Option(
    names = "--max_workers",
    description = "Maximum number of workers (default: ${DEFAULT-VALUE})"
  )
  // cap the default worker count at 4, to prevent problems with
  // large images that are not tiled
  private volatile int maxWorkers =
      (int) Math.min(4, Runtime.getRuntime().availableProcessors());

  @Option(
    names = "--max_cached_tiles",
    description =
      "Maximum number of tiles that will be cached across all "
      + "workers (default: ${DEFAULT-VALUE})"
  )
  private volatile int maxCachedTiles = 64;

  @Option(
          names = {"-c", "--compression"},
          description = "Compression type for n5 " +
                  "(${COMPLETION-CANDIDATES}; default: ${DEFAULT-VALUE})"
  )
  private volatile N5Compression.CompressionTypes compressionType =
          N5Compression.CompressionTypes.blosc;

  @Option(
          names = {"--compression-parameter"},
          description = "Integer parameter for chosen compression (see " +
                  "https://github.com/saalfeldlab/n5/blob/master/README.md" +
                  " )"
  )
  private volatile Integer compressionParameter = null;

  @Option(
          names = "--extra-readers",
          arity = "0..1",
          split = ",",
          description = "Separate set of readers to include; " +
                  "(default: ${DEFAULT-VALUE})"
  )
  private volatile Class<?>[] extraReaders = new Class[] {
    PyramidTiffReader.class, MiraxReader.class
  };

  @Option(
          names = "--file_type",
          description = "Tile file extension: ${COMPLETION-CANDIDATES} " +
                  "(default: ${DEFAULT-VALUE}) " +
                  "[Can break compatibility with raw2ometiff]"
  )
  private volatile FileType fileType = FileType.n5;

  @Option(
          names = "--pyramid-name",
          description = "Name of pyramid (default: ${DEFAULT-VALUE}) " +
                  "[Can break compatibility with raw2ometiff]"
  )
  private volatile String pyramidName = "data.n5";

  @Option(
          names = "--scale-format-string",
          description = "Format string for scale paths; the first two " +
                  "arguments will always be series and resolution followed " +
                  "by any additional arguments brought in from " +
                  "`--additional-scale-format-string-args` " +
                  "[Can break compatibility with raw2ometiff] " +
                  "(default: ${DEFAULT-VALUE})"
  )
  private volatile String scaleFormatString = "%d/%d";

  @Option(
          names = "--additional-scale-format-string-args",
          description = "Additional format string argument CSV file (without " +
                  "header row).  Arguments will be added to the end of the " +
                  "scale format string mapping the at the corresponding CSV " +
                  "row index.  It is expected that the CSV file contain " +
                  "exactly the same number of rows as the input file has " +
                  "series"
  )
  private volatile Path additionalScaleFormatStringArgsCsv;

  /** Additional scale format string arguments after parsing. */
  private volatile List<String[]> additionalScaleFormatStringArgs;

  @Option(
          names = "--dimension-order",
          description = "Override the input file dimension order in the " +
                  "output file [Can break compatibility with raw2ometiff] " +
                  "(${COMPLETION-CANDIDATES})"
  )
  private volatile DimensionOrder dimensionOrder;

  @Option(
          names = "--memo-directory",
          description = "Directory used to store .bfmemo cache files"
  )
  private volatile File memoDirectory;

  @Option(
          names = "--pixel-type",
          description = "Pixel type to write if input data is " +
                  " float or double (${COMPLETION-CANDIDATES})"
  )
  private PixelType outputPixelType;

  @Option(
          names = "--downsample-type",
          description = "Tile downsampling algorithm (${COMPLETION-CANDIDATES})"
  )
  private volatile Downsampling downsampling = Downsampling.SIMPLE;

  @Option(
          names = "--overwrite",
          description = "Overwrite the output directory if it exists"
  )
  private volatile boolean overwrite = false;

  @Option(
          names = "--fill-value",
          description = "Default value to fill in for missing tiles (0-255)" +
                        " (currently .mrxs only)"
  )
  private volatile Short fillValue = null;

  @Option(
          arity = "0..1",
          names = "--options",
          split = ",",
          description =
            "Reader-specific options, in format key=value[,key2=value2]"
  )
  private volatile List<String> readerOptions = new ArrayList<String>();

  @Option(
          names = "--no-hcs",
          description = "Turn off HCS writing"
  )
  private volatile boolean noHCS = false;

  /** Scaling implementation that will be used during downsampling. */
  private volatile IImageScaler scaler = new SimpleImageScaler();

  /**
   * Set of readers that can be used concurrently, size will be equal to
   * {@link #maxWorkers}.
   */
  private volatile BlockingQueue<IFormatReader> readers;

  /**
   * Bounded task queue limiting the number of in flight conversion operations
   * happening in parallel.  Size will be equal to {@link #maxWorkers}.
   */
  private volatile BlockingQueue<Runnable> queue;

  private volatile ExecutorService executor;

  /** Whether or not the source file is little endian. */
  private boolean isLittleEndian;

  /**
   * The source file's pixel type.  Retrieved from
   * {@link IFormatReader#getPixelType()}.
   */
  private volatile int pixelType;

  /** Total number of tiles at the current resolution during processing. */
  private volatile int tileCount;

  /** Current number of tiles processed at the current resolution. */
  private volatile AtomicInteger nTile;

  private List<HCSIndex> hcsIndexes = new ArrayList<HCSIndex>();

  @Override
  public Void call() throws Exception {
    if (printVersion) {
      String version = Optional.ofNullable(
        this.getClass().getPackage().getImplementationVersion()
        ).orElse("development");
      System.out.println("Version = " + version);
      System.out.println("Bio-Formats version = " + FormatTools.VERSION);
      return null;
    }

    if (fillValue != null && (fillValue < 0 || fillValue > 255)) {
      throw new IllegalArgumentException("Invalid fill value: " + fillValue);
    }

    OpenCVTools.loadOpenCV();

    ch.qos.logback.classic.Logger root = (ch.qos.logback.classic.Logger)
        LoggerFactory.getLogger(Logger.ROOT_LOGGER_NAME);
    root.setLevel(Level.toLevel(logLevel));

    if (Files.exists(outputPath)) {
      if (!overwrite) {
        throw new IllegalArgumentException(
          "Output path " + outputPath + " already exists");
      }
      LOGGER.warn("Overwriting output path {}", outputPath);
      Files.walk(outputPath)
          .sorted(Comparator.reverseOrder())
          .map(Path::toFile)
          .forEach(File::delete);
    }

    readers = new ArrayBlockingQueue<IFormatReader>(maxWorkers);
    queue = new LimitedQueue<Runnable>(maxWorkers);
    executor = new ThreadPoolExecutor(
      maxWorkers, maxWorkers, 0L, TimeUnit.MILLISECONDS, queue);
    convert();
    return null;
  }

  /**
   * Perform the pyramid conversion according to the specified
   * command line arguments.
   *
   * @throws FormatException
   * @throws IOException
   * @throws InterruptedException
   * @throws EnumerationException
   */
  public void convert()
      throws FormatException, IOException, InterruptedException,
             EnumerationException
  {
    checkOutputPaths();

    Cache<TilePointer, byte[]> tileCache = CacheBuilder.newBuilder()
        .maximumSize(maxCachedTiles)
        .build();

    // First find which reader class we need
    Class<?> readerClass = getBaseReaderClass();

    if (!readerClass.equals(MiraxReader.class) && fillValue != null) {
      throw new IllegalArgumentException(
        "--fill-value not yet supported for " + readerClass);
    }

    // Now with our found type instantiate our queue of readers for use
    // during conversion
    for (int i=0; i < maxWorkers; i++) {
      IFormatReader reader;
      Memoizer memoizer;
      try {
        reader = (IFormatReader) readerClass.getConstructor().newInstance();
        if (fillValue != null && reader instanceof MiraxReader) {
          ((MiraxReader) reader).setFillValue(fillValue.byteValue());
        }
        if (memoDirectory == null) {
          memoizer = new Memoizer(reader);
        }
        else {
          memoizer = new Memoizer(
            reader, Memoizer.DEFAULT_MINIMUM_ELAPSED, memoDirectory);
        }
      }
      catch (Exception e) {
        LOGGER.error("Failed to instantiate reader: {}", readerClass, e);
        return;
      }

      if (readerOptions.size() > 0) {
        DynamicMetadataOptions options = new DynamicMetadataOptions();
        for (String option : readerOptions) {
          String[] pair = option.split("=");
          if (pair.length == 2) {
            options.set(pair[0], pair[1]);
          }
        }
        memoizer.setMetadataOptions(options);
      }

      memoizer.setOriginalMetadataPopulated(true);
      memoizer.setFlattenedResolutions(false);
      memoizer.setMetadataFiltered(true);
      memoizer.setMetadataStore(createMetadata());
      memoizer.setId(inputPath.toString());
      memoizer.setResolution(0);
      if (reader instanceof MiraxReader) {
        ((MiraxReader) reader).setTileCache(tileCache);
      }
      readers.add(new ChannelSeparator(memoizer));
    }

    // Finally, perform conversion on all series
    try {
      int seriesCount;
      IFormatReader v = readers.take();
      IMetadata meta = null;
      try {
        seriesCount = v.getSeriesCount();
        meta = (IMetadata) v.getMetadataStore();
        ((OMEXMLMetadata) meta).resolveReferences();

        if (!noHCS) {
          noHCS = meta.getPlateCount() == 0;
        }

        for (int s=0; s<meta.getImageCount(); s++) {
          meta.setPixelsBigEndian(true, s);

<<<<<<< HEAD
          if (!noHCS) {
            HCSIndex index = new HCSIndex(meta, s);
            hcsIndexes.add(index);
=======
          PixelType type = meta.getPixelsType(s);
          int bfType =
            getRealType(FormatTools.pixelTypeFromString(type.getValue()));
          String realType = FormatTools.getPixelTypeString(bfType);
          if (!type.getValue().equals(realType)) {
            meta.setPixelsType(PixelType.fromString(realType), s);
            meta.setPixelsSignificantBits(new PositiveInteger(
              FormatTools.getBytesPerPixel(bfType) * 8), s);
>>>>>>> 24d58479
          }
        }

        String xml = getService().getOMEXML(meta);

        // write the original OME-XML to a file
        if (!Files.exists(outputPath)) {
          Files.createDirectories(outputPath);
        }
        Path omexmlFile = outputPath.resolve(METADATA_FILE);
        Files.write(omexmlFile, xml.getBytes(Constants.ENCODING));
      }
      catch (ServiceException se) {
        LOGGER.error("Could not retrieve OME-XML", se);
        return;
      }
      finally {
        readers.put(v);
      }

      if (!noHCS) {
        scaleFormatString = "%d/%d/%d/%d";
      }

      for (int i=0; i<seriesCount; i++) {
        try {
          write(i);
        }
        catch (Throwable t) {
          LOGGER.error("Error while writing series {}", i, t);
          unwrapException(t);
          return;
        }
      }

      if (meta != null) {
        saveHCSMetadata(getWriter(), meta);
      }
    }
    finally {
      // Shut down first, tasks may still be running
      executor.shutdown();
      executor.awaitTermination(Long.MAX_VALUE, TimeUnit.NANOSECONDS);
      readers.forEach((v) -> {
        try {
          v.close();
        }
        catch (IOException e) {
          LOGGER.error("Exception while closing reader", e);
        }
      });
    }
  }

  /**
   * Convert the data specified by the given initialized reader to
   * an intermediate form.
   *
   * @param series the reader series index to be converted
   * @throws FormatException
   * @throws IOException
   * @throws InterruptedException
   * @throws EnumerationException
   */
  public void write(int series)
    throws FormatException, IOException, InterruptedException,
           EnumerationException
  {
    readers.forEach((reader) -> {
      reader.setSeries(series);
    });
    saveResolutions(series);
  }

  /**
   * Retrieves the scaled format string arguments, adding additional ones
   * from a provided CSV file.
   * @param series current series to be prepended to the argument list
   * @param resolution current resolution to be prepended to the argument list
   * @return Array of arguments to be used in format string application.  Order
   * will be <code>[series, resolution, &lt;additionalArgs&gt;...]</code> where
   * <code>additionalArgs</code> is sourced from an optionally provided CSV
   * file.
   */
  private Object[] getScaleFormatStringArgs(
      Integer series, Integer resolution)
  {
    List<Object> args = new ArrayList<Object>();
    if (!noHCS) {
      HCSIndex index = hcsIndexes.get(series);
      args.add(index.getWellRowIndex());
      args.add(index.getWellColumnIndex());
      args.add(index.getFieldIndex());
      args.add(resolution);
    }
    else {
      args.add(series);
      args.add(resolution);
      if (additionalScaleFormatStringArgs != null) {
        String[] row = additionalScaleFormatStringArgs.get(series);
        for (String arg : row) {
          args.add(arg);
        }
      }
    }
    return args.toArray();
  }

  private byte[] getTileDownsampled(
      int series, int resolution, int plane, int xx, int yy,
      int width, int height)
          throws FormatException, IOException, InterruptedException,
                 EnumerationException
  {
    final String pathName = "/" +
        String.format(scaleFormatString,
            getScaleFormatStringArgs(series, resolution - 1));
    final String pyramidPath = outputPath.resolve(pyramidName).toString();
    final N5Reader n5 = fileType.reader(pyramidPath);

    DatasetAttributes datasetAttributes = n5.getDatasetAttributes(pathName);
    long[] dimensions = datasetAttributes.getDimensions();
    int[] blockSizes = datasetAttributes.getBlockSize();
    int activeTileWidth = blockSizes[0];
    int activeTileHeight = blockSizes[1];

    // Upscale our base X and Y offsets, and sizes to the previous resolution
    // based on the pyramid scaling factor
    xx *= PYRAMID_SCALE;
    yy *= PYRAMID_SCALE;
    width = (int) Math.min(
        activeTileWidth * PYRAMID_SCALE, dimensions[0] - xx);
    height = (int) Math.min(
        activeTileHeight * PYRAMID_SCALE, dimensions[1] - yy);

    IFormatReader reader = readers.take();
    long[] startGridPosition;
    try {
      startGridPosition = getGridPosition(
        reader, xx / activeTileWidth, yy / activeTileHeight, plane);
    }
    finally {
      readers.put(reader);
    }
    int xBlocks = (int) Math.ceil((double) width / activeTileWidth);
    int yBlocks = (int) Math.ceil((double) height / activeTileHeight);

    int bytesPerPixel = FormatTools.getBytesPerPixel(pixelType);
    byte[] tile = new byte[width * height * bytesPerPixel];
    for (int xBlock=0; xBlock<xBlocks; xBlock++) {
      for (int yBlock=0; yBlock<yBlocks; yBlock++) {
        int blockWidth = Math.min(
          width - (xBlock * activeTileWidth), activeTileWidth);
        int blockHeight = Math.min(
          height - (yBlock * activeTileHeight), activeTileHeight);
        long[] gridPosition = new long[] {
          startGridPosition[0] + xBlock, startGridPosition[1] + yBlock,
          startGridPosition[2], startGridPosition[3], startGridPosition[4]
        };
        ByteBuffer subTile = n5.readBlock(
          pathName, datasetAttributes, gridPosition
        ).toByteBuffer();

        int destLength = blockWidth * bytesPerPixel;
        int srcLength = destLength;
        if (fileType == FileType.zarr) {
          // n5/n5-zarr does not de-pad on read
          srcLength = activeTileWidth * bytesPerPixel;
        }
        for (int y=0; y<blockHeight; y++) {
          int srcPos = y * srcLength;
          int destPos = ((yBlock * width * activeTileHeight)
            + (y * width) + (xBlock * activeTileWidth)) * bytesPerPixel;
          // Cast to Buffer to avoid issues if compilation is performed
          // on JDK9+ and execution is performed on JDK8.  This is due
          // to the existence of covariant return types in the resultant
          // byte code if compiled on JDK0+.  For reference:
          //   https://issues.apache.org/jira/browse/MRESOLVER-85
          ((Buffer) subTile).position(srcPos);
          subTile.get(tile, destPos, destLength);
        }
      }
    }

    if (downsampling == Downsampling.SIMPLE) {
      return scaler.downsample(tile, width, height,
        PYRAMID_SCALE, bytesPerPixel, false,
        FormatTools.isFloatingPoint(pixelType),
        1, false);
    }

    return OpenCVTools.downsample(
      tile, pixelType, width, height, PYRAMID_SCALE, downsampling);
  }

  private byte[] getTile(
      int series, int resolution, int plane, int xx, int yy,
      int width, int height)
          throws FormatException, IOException, InterruptedException,
                 EnumerationException
  {
    if (resolution == 0) {
      IFormatReader reader = readers.take();
      try {
        return changePixelType(
          reader.openBytes(plane, xx, yy, width, height),
          reader.getPixelType(), reader.isLittleEndian());
      }
      finally {
        readers.put(reader);
      }
    }
    else {
      Slf4JStopWatch t0 = new Slf4JStopWatch("getTileDownsampled");
      try {
        return getTileDownsampled(
            series, resolution, plane, xx, yy, width, height);
      }
      finally {
        t0.stop();
      }
    }
  }

  /**
   * Retrieve the dimensions based on either the configured or input file
   * dimension order at the current resolution.
   * @param reader initialized reader for the input file
   * @param scaledWidth size of the X dimension at the current resolution
   * @param scaledHeight size of the Y dimension at the current resolution
   * @return dimension array ready for use with N5
   * @throws EnumerationException
   */
  private long[] getDimensions(
    IFormatReader reader, int scaledWidth, int scaledHeight)
      throws EnumerationException
  {
    int sizeZ = reader.getSizeZ();
    int sizeC = reader.getSizeC();
    int sizeT = reader.getSizeT();
    String o = dimensionOrder != null? dimensionOrder.toString()
        : reader.getDimensionOrder();
    long[] dimensions = new long[] {scaledWidth, scaledHeight, 0, 0, 0};
    dimensions[o.indexOf("Z")] = sizeZ;
    dimensions[o.indexOf("C")] = sizeC;
    dimensions[o.indexOf("T")] = sizeT;
    return dimensions;
  }

  /**
   * Retrieve the grid position based on either the configured or input file
   * dimension order at the current resolution.
   * @param reader initialized reader for the input file
   * @param x X position at the current resolution
   * @param y Y position at the current resolution
   * @param plane current plane being operated upon
   * @return grid position array ready for use with N5
   * @throws EnumerationException
   */
  private long[] getGridPosition(
    IFormatReader reader, int x, int y, int plane) throws EnumerationException
  {
    String o = dimensionOrder != null? dimensionOrder.toString()
        : reader.getDimensionOrder();
    int[] zct = reader.getZCTCoords(plane);
    long[] gridPosition = new long[] {x, y, 0, 0, 0};
    gridPosition[o.indexOf("Z")] = zct[0];
    gridPosition[o.indexOf("C")] = zct[1];
    gridPosition[o.indexOf("T")] = zct[2];
    return gridPosition;
  }

  private void processTile(
      int series, int resolution, int plane, int xx, int yy,
      int width, int height)
        throws EnumerationException, FormatException, IOException,
          InterruptedException
  {
    String pathName =
        "/" + String.format(scaleFormatString,
            getScaleFormatStringArgs(series, resolution));
    final N5Writer n5 = getWriter();
    DatasetAttributes datasetAttributes = n5.getDatasetAttributes(pathName);
    int[] blockSizes = datasetAttributes.getBlockSize();
    int activeTileWidth = blockSizes[0];
    int activeTileHeight = blockSizes[1];
    IFormatReader reader = readers.take();
    long[] gridPosition;
    try {
      gridPosition = getGridPosition(
          reader, xx / activeTileWidth, yy / activeTileHeight, plane);
    }
    finally {
      readers.put(reader);
    }
    int[] size = new int[] {width, height, 1, 1, 1};

    Slf4JStopWatch t0 = new Slf4JStopWatch("getTile");
    DataBlock<?> dataBlock;
    try {
      LOGGER.info("requesting tile to write at {} to {}",
        gridPosition, pathName);
      byte[] tile = getTile(series, resolution, plane, xx, yy, width, height);
      if (tile == null) {
        return;
      }

      dataBlock = makeDataBlock(resolution, size, gridPosition, tile);
    }
    finally {
      nTile.incrementAndGet();
      LOGGER.info("tile read complete {}/{}", nTile.get(), tileCount);
      t0.stop();
    }

    Slf4JStopWatch t1 = stopWatch();
    try {
      n5.writeBlock(
        pathName,
        n5.getDatasetAttributes(pathName),
        dataBlock
      );
      LOGGER.info("successfully wrote at {} to {}", gridPosition, pathName);
    }
    finally {
      t1.stop("saveBytes");
    }
  }

  /**
   * Write all resolutions for the current series to an intermediate form.
   * Readers should be initialized and have the correct series state.
   *
   * @param series the reader series index to be converted
   * @throws FormatException
   * @throws IOException
   * @throws InterruptedException
   * @throws EnumerationException
   */
  public void saveResolutions(int series)
    throws FormatException, IOException, InterruptedException,
           EnumerationException
  {
    IFormatReader workingReader = readers.take();
    int resolutions = 1;
    int sizeX;
    int sizeY;
    int imageCount;
    try {
      isLittleEndian = workingReader.isLittleEndian();
      // calculate a reasonable pyramid depth if not specified as an argument
      if (pyramidResolutions == null) {
        int width = workingReader.getSizeX();
        int height = workingReader.getSizeY();
        while (width > MIN_SIZE || height > MIN_SIZE) {
          resolutions++;
          width /= PYRAMID_SCALE;
          height /= PYRAMID_SCALE;
        }
      }
      else {
        resolutions = pyramidResolutions;
      }
      LOGGER.info("Using {} pyramid resolutions", resolutions);
      sizeX = workingReader.getSizeX();
      sizeY = workingReader.getSizeY();
      imageCount = workingReader.getImageCount();
      pixelType = getRealType(workingReader.getPixelType());
    }
    finally {
      readers.put(workingReader);
    }

    LOGGER.info(
      "Preparing to write pyramid sizeX {} (tileWidth: {}) " +
      "sizeY {} (tileWidth: {}) imageCount {}",
        sizeX, tileWidth, sizeY, tileHeight, imageCount
    );

    // Prepare N5 dataset
    DataType dataType = getN5Type(pixelType);
    Compression compression = N5Compression.getCompressor(compressionType,
            compressionParameter);

    // fileset level metadata
    final N5Writer n5 = getWriter();
    n5.setAttribute("/", "bioformats2raw.layout", LAYOUT);

    // series level metadata
    setSeriesLevelMetadata(n5, series, resolutions);

    for (int resCounter=0; resCounter<resolutions; resCounter++) {
      final int resolution = resCounter;
      int scale = (int) Math.pow(PYRAMID_SCALE, resolution);
      int scaledWidth = sizeX / scale;
      int scaledHeight = sizeY / scale;

      int activeTileWidth = tileWidth;
      int activeTileHeight = tileHeight;
      if (scaledWidth < activeTileWidth) {
        LOGGER.warn("Reducing active tileWidth to {}", scaledWidth);
        activeTileWidth = scaledWidth;
      }

      if (scaledHeight < activeTileHeight) {
        LOGGER.warn("Reducing active tileHeight to {}", scaledHeight);
        activeTileHeight = scaledHeight;
      }

      String resolutionString = "/" +  String.format(
              scaleFormatString, getScaleFormatStringArgs(series, resolution));
      n5.createDataset(
          resolutionString,
          getDimensions(workingReader, scaledWidth, scaledHeight),
          new int[] {activeTileWidth, activeTileHeight, 1, 1, 1},
          dataType, compression
      );

      nTile = new AtomicInteger(0);
      tileCount = (int) Math.ceil((double) scaledWidth / tileWidth)
          * (int) Math.ceil((double) scaledHeight / tileHeight)
          * imageCount;
      List<CompletableFuture<Void>> futures =
        new ArrayList<CompletableFuture<Void>>();
      for (int j=0; j<scaledHeight; j+=tileHeight) {
        final int yy = j;
        int height = (int) Math.min(tileHeight, scaledHeight - yy);
        for (int k=0; k<scaledWidth; k+=tileWidth) {
          final int xx = k;
          int width = (int) Math.min(tileWidth, scaledWidth - xx);
          for (int i=0; i<imageCount; i++) {
            final int plane = i;

            CompletableFuture<Void> future = new CompletableFuture<Void>();
            futures.add(future);
            executor.execute(() -> {
              try {
                processTile(series, resolution, plane, xx, yy, width, height);
                LOGGER.info(
                    "Successfully processed tile; resolution={} plane={} " +
                    "xx={} yy={} width={} height={}",
                    resolution, plane, xx, yy, width, height);
                future.complete(null);
              }
              catch (Exception e) {
                future.completeExceptionally(e);
                LOGGER.error(
                  "Failure processing tile; resolution={} plane={} " +
                  "xx={} yy={} width={} height={}",
                  resolution, plane, xx, yy, width, height, e);
              }
            });
          }
        }
      }

      // Wait until the entire resolution has completed before proceeding to
      // the next one
      CompletableFuture.allOf(
        futures.toArray(new CompletableFuture[futures.size()])).join();

      // TODO: some of these futures may be completelyExceptionally
      //  and need re-throwing

    }

  }

  private void saveHCSMetadata(N5Writer n5, IMetadata meta) throws IOException {
    if (noHCS) {
      return;
    }

    // assumes only one plate defined
    int plate = 0;
    Map<String, Object> plateMap = new HashMap<String, Object>();

    plateMap.put("name", meta.getPlateName(plate));

    List<Map<String, Object>> columns = new ArrayList<Map<String, Object>>();
    List<Map<String, Object>> rows = new ArrayList<Map<String, Object>>();

    // try to set plate dimensions based upon Plate.Rows/Plate.Columns
    // if not possible, use well data later on
    try {
      for (int c=0; c<meta.getPlateColumns(plate).getValue(); c++) {
        Map<String, Object> column = new HashMap<String, Object>();
        column.put("name", String.valueOf(c));
        columns.add(column);
      }
    }
    catch (NullPointerException e) {
      // expected when Plate.Columns not set
    }
    try {
      for (int r=0; r<meta.getPlateRows(plate).getValue(); r++) {
        Map<String, Object> row = new HashMap<String, Object>();
        row.put("name", String.valueOf(r));
        rows.add(row);
      }
    }
    catch (NullPointerException e) {
      // expected when Plate.Rows not set
    }

    List<Map<String, Object>> acquisitions =
      new ArrayList<Map<String, Object>>();
    for (int pa=0; pa<meta.getPlateAcquisitionCount(plate); pa++) {
      Map<String, Object> acquisition = new HashMap<String, Object>();
      acquisition.put("id", String.valueOf(pa));
      acquisitions.add(acquisition);
    }
    plateMap.put("acquisitions", acquisitions);

    String platePath = "";
    List<Map<String, Object>> wells = new ArrayList<Map<String, Object>>();
    int maxField = Integer.MIN_VALUE;
    for (HCSIndex index : hcsIndexes) {
      if (index.getPlateIndex() == plate) {
        if (index.getFieldIndex() == 0) {
          String wellPath = index.getWellPath();

          Map<String, Object> well = new HashMap<String, Object>();
          well.put("path", wellPath);
          wells.add(well);

          List<Map<String, Object>> imageList =
            new ArrayList<Map<String, Object>>();
          String fullPath = platePath + "/" + wellPath;

          for (HCSIndex field : hcsIndexes) {
            if (field.getPlateIndex() == index.getPlateIndex() &&
              field.getWellRowIndex() == index.getWellRowIndex() &&
              field.getWellColumnIndex() == index.getWellColumnIndex())
            {
              Map<String, Object> image = new HashMap<String, Object>();
              int plateAcq = field.getPlateAcquisitionIndex();
              image.put("acquisition", String.valueOf(plateAcq));
              image.put("path", String.valueOf(field.getFieldIndex()));
              imageList.add(image);
            }
          }

          Map<String, Object> wellMap = new HashMap<String, Object>();
          wellMap.put("images", imageList);
          n5.setAttribute(fullPath, "well", wellMap);

          // make sure the row/column indexes are added to the plate attributes
          // this is necessary when Plate.Rows or Plate.Columns is not set
          int column = index.getWellColumnIndex();
          int row = index.getWellRowIndex();

          boolean foundColumn = false;
          for (Map<String, Object> colMap : columns) {
            if (colMap.get("name").equals(String.valueOf(column))) {
              foundColumn = true;
              break;
            }
          }
          if (!foundColumn) {
            Map<String, Object> colMap = new HashMap<String, Object>();
            colMap.put("name", String.valueOf(column));
            columns.add(colMap);
          }

          boolean foundRow = false;
          for (Map<String, Object> rowMap : rows) {
            if (rowMap.get("name").equals(String.valueOf(row))) {
              foundRow = true;
              break;
            }
          }
          if (!foundRow) {
            Map<String, Object> rowMap = new HashMap<String, Object>();
            rowMap.put("name", String.valueOf(row));
            rows.add(rowMap);
          }
        }

        maxField = (int) Math.max(maxField, index.getFieldIndex());
      }
    }
    plateMap.put("wells", wells);
    plateMap.put("columns", columns);
    plateMap.put("rows", rows);

    plateMap.put("field_count", maxField + 1);

    n5.setAttribute(platePath, "plate", plateMap);
  }

  /**
   * Use {@link N5Writer#setAttribute(String, String, Object)}
   * to attach the multiscales metadata to the group containing
   * the pyramids.
   *
   * @param n5 Active {@link N5Writer}.
   * @param series Series which is currently being written.
   * @param resolutions Total number of resolutions from which
   *                    names will be generated.
   * @throws IOException
   */
  private void setSeriesLevelMetadata(N5Writer n5, int series, int resolutions)
          throws IOException
  {
    String resolutionString = "/" +  String.format(
            scaleFormatString, getScaleFormatStringArgs(series, 0));
    String seriesString = resolutionString.substring(0,
            resolutionString.lastIndexOf('/'));
    List<Map<String, Object>> multiscales =
            new ArrayList<Map<String, Object>>();
    Map<String, Object> multiscale = new HashMap<String, Object>();
    Map<String, String> metadata = new HashMap<String, String>();

    if (downsampling == Downsampling.SIMPLE) {
      metadata.put("method", "loci.common.image.SimpleImageScaler");
      metadata.put("version", "Bio-Formats " + FormatTools.VERSION);
    }
    else {
      String method =
        downsampling == Downsampling.GAUSSIAN ? "pyrDown" : "resize";
      metadata.put("method", "org.opencv.imgproc.Imgproc." + method);
      metadata.put("version", OpenCVTools.getVersion());
      multiscale.put("type", downsampling.getName());
    }
    multiscale.put("metadata", metadata);
    multiscale.put("version", "0.1");
    multiscales.add(multiscale);
    List<Map<String, String>> datasets = new ArrayList<Map<String, String>>();
    for (int r = 0; r < resolutions; r++) {
      resolutionString = "/" +  String.format(
              scaleFormatString, getScaleFormatStringArgs(series, r));
      String lastPath = resolutionString.substring(
              resolutionString.lastIndexOf('/') + 1);
      datasets.add(Collections.singletonMap("path", lastPath));
    }
    multiscale.put("datasets", datasets);
    n5.createGroup(seriesString);
    n5.setAttribute(seriesString, "multiscales", multiscales);
  }

  /**
   * Takes exception from asynchronous execution and re-throw known exception
   * types. If the end is reached with no known exception detected, either the
   * exception itself will be thrown if {@link RuntimeException}, otherwise
   * wrap in a {@link RuntimeException}.
   *
   * @param t Exception raised during processing.
   */
  private void unwrapException(Throwable t)
          throws FormatException, IOException, InterruptedException
  {
    if (t instanceof CompletionException) {
      try {
        throw ((CompletionException) t).getCause();
      }
      catch (FormatException | IOException | InterruptedException e2) {
        throw e2;
      }
      catch (RuntimeException rt) {
        throw rt;
      }
      catch (Throwable t2) {
        throw new RuntimeException(t);
      }
    }
    else if (t instanceof RuntimeException) {
      throw (RuntimeException) t;
    }
    else {
      throw new RuntimeException(t);
    }
  }

  /**
   * Save the current series as a separate image (label/barcode, etc.).
   *
   * @param filename the relative path to the output file
   */
  public void saveExtraImage(String filename)
    throws FormatException, IOException, InterruptedException
  {
    IFormatReader reader = readers.take();
    try (ImageWriter writer = new ImageWriter()) {
      IMetadata metadata = createMetadata();
      MetadataTools.populateMetadata(metadata, 0, null,
        reader.getCoreMetadataList().get(reader.getCoreIndex()));
      writer.setMetadataRetrieve(metadata);
      writer.setId(outputPath.resolve(filename).toString());
      writer.saveBytes(0, reader.openBytes(0));
    }
    finally {
      readers.put(reader);
    }
  }

  private OMEXMLService getService() throws FormatException {
    try {
      ServiceFactory factory = new ServiceFactory();
      return factory.getInstance(OMEXMLService.class);
    }
    catch (DependencyException de) {
      throw new MissingLibraryException(OMEXMLServiceImpl.NO_OME_XML_MSG, de);
    }
  }

  /**
   * @return an empty IMetadata object for metadata transport.
   * @throws FormatException
   */
  private IMetadata createMetadata() throws FormatException {
    try {
      return getService().createOMEXMLMetadata();
    }
    catch (ServiceException se) {
      throw new FormatException(se);
    }
  }

  /**
   * Get the actual pixel type to write based upon the given input type
   * and command line options.  Input and output pixel types are Bio-Formats
   * types as defined in FormatTools.
   *
   * Changing the pixel type during export is only supported when the input
   * type is float or double.
   *
   * @param srcPixelType pixel type of the input data
   * @return pixel type of the output data
   */
  private int getRealType(int srcPixelType) {
    if (outputPixelType == null) {
      return srcPixelType;
    }
    int bfPixelType =
      FormatTools.pixelTypeFromString(outputPixelType.getValue());
    if (bfPixelType == srcPixelType ||
      (srcPixelType != FormatTools.FLOAT && srcPixelType != FormatTools.DOUBLE))
    {
      return srcPixelType;
    }
    return bfPixelType;
  }

  /**
   * Change the pixel type of the input tile as appropriate.
   *
   * @param tile input pixel data
   * @param srcPixelType pixel type of the input data
   * @param littleEndian true if tile bytes have little-endian ordering
   * @return pixel data with the correct output pixel type
   */
  private byte[] changePixelType(byte[] tile, int srcPixelType,
    boolean littleEndian)
  {
    if (outputPixelType == null) {
      return tile;
    }
    int bfPixelType =
      FormatTools.pixelTypeFromString(outputPixelType.getValue());

    if (bfPixelType == srcPixelType ||
      (srcPixelType != FormatTools.FLOAT && srcPixelType != FormatTools.DOUBLE))
    {
      return tile;
    }

    int bpp = FormatTools.getBytesPerPixel(bfPixelType);
    int srcBpp = FormatTools.getBytesPerPixel(srcPixelType);
    byte[] output = new byte[bpp * (tile.length / srcBpp)];

    double[] range = getRange(bfPixelType);
    if (range == null) {
      throw new IllegalArgumentException(
        "Cannot convert to " + outputPixelType);
    }

    if (srcPixelType == FormatTools.FLOAT) {
      float[] pixels = DataTools.normalizeFloats(
        (float[]) DataTools.makeDataArray(tile, 4, true, littleEndian));

      for (int pixel=0; pixel<pixels.length; pixel++) {
        long v = (long) ((pixels[pixel] * (range[1] - range[0])) + range[0]);
        DataTools.unpackBytes(v, output, pixel * bpp, bpp, littleEndian);
      }

    }
    else if (srcPixelType == FormatTools.DOUBLE) {
      double[] pixels = DataTools.normalizeDoubles(
        (double[]) DataTools.makeDataArray(tile, 8, true, littleEndian));

      for (int pixel=0; pixel<pixels.length; pixel++) {
        long v = (long) ((pixels[pixel] * (range[1] - range[0])) + range[0]);
        DataTools.unpackBytes(v, output, pixel * bpp, bpp, littleEndian);
      }
    }

    return output;
  }

  /**
   * Get the minimum and maximum pixel values for the given pixel type.
   *
   * @param bfPixelType pixel type as defined in FormatTools
   * @return array of length 2 representing the minimum and maximum
   *         pixel values, or null if converting to the given type is
   *         not supported
   */
  private double[] getRange(int bfPixelType) {
    double[] range = new double[2];
    switch (bfPixelType) {
      case FormatTools.INT8:
        range[0] = -128.0;
        range[1] = 127.0;
        break;
      case FormatTools.UINT8:
        range[0] = 0.0;
        range[1] = 255.0;
        break;
      case FormatTools.INT16:
        range[0] = -32768.0;
        range[1] = 32767.0;
        break;
      case FormatTools.UINT16:
        range[0] = 0.0;
        range[1] = 65535.0;
        break;
      default:
        return null;
    }

    return range;
  }

  /**
   * Convert Bio-Formats pixel type to N5 data type.
   *
   * @param type Bio-Formats pixel type
   * @return corresponding N5 data type
   */
  private DataType getN5Type(int type) {
    switch (type) {
      case FormatTools.INT8:
        return DataType.INT8;
      case FormatTools.UINT8:
        return DataType.UINT8;
      case FormatTools.INT16:
        return DataType.INT16;
      case FormatTools.UINT16:
        return DataType.UINT16;
      case FormatTools.INT32:
        return DataType.INT32;
      case FormatTools.UINT32:
        return DataType.UINT32;
      case FormatTools.FLOAT:
        return DataType.FLOAT32;
      case FormatTools.DOUBLE:
        return DataType.FLOAT64;
      default:
        throw new IllegalArgumentException("Unsupported pixel type: "
            + FormatTools.getPixelTypeString(type));
    }
  }

  private DataBlock<?> makeDataBlock(
    int resolution, int[] size, long[] gridPosition, byte[] tile)
    throws FormatException
  {
    ByteBuffer bb = ByteBuffer.wrap(tile);
    if (resolution == 0 && isLittleEndian) {
      bb = bb.order(ByteOrder.LITTLE_ENDIAN);
    }
    switch (pixelType) {
      case FormatTools.INT8:
      case FormatTools.UINT8: {
        return new ByteArrayDataBlock(size, gridPosition, tile);
      }
      case FormatTools.INT16:
      case FormatTools.UINT16: {
        short[] asShort = new short[tile.length / 2];
        bb.asShortBuffer().get(asShort);
        return new ShortArrayDataBlock(size, gridPosition, asShort);
      }
      case FormatTools.INT32:
      case FormatTools.UINT32: {
        int[] asInt = new int[tile.length / 4];
        bb.asIntBuffer().get(asInt);
        return new IntArrayDataBlock(size, gridPosition, asInt);
      }
      case FormatTools.FLOAT: {
        float[] asFloat = new float[tile.length / 4];
        bb.asFloatBuffer().get(asFloat);
        return new FloatArrayDataBlock(size, gridPosition, asFloat);
      }
      case FormatTools.DOUBLE: {
        double[] asDouble = new double[tile.length / 8];
        bb.asDoubleBuffer().get(asDouble);
        return new DoubleArrayDataBlock(size, gridPosition, asDouble);
      }
      default:
        throw new FormatException("Unsupported pixel type: "
            + FormatTools.getPixelTypeString(pixelType));
    }
  }

  private void checkOutputPaths() {
    if (fileType.equals(FileType.zarr) && pyramidName.equals("data.n5")) {
      pyramidName = "data.zarr";
    }

    if ((!pyramidName.equals("data.n5") && !pyramidName.equals("data.zarr")) ||
              !scaleFormatString.equals("%d/%d"))
    {
      LOGGER.info("Output will be incompatible with raw2ometiff " +
              "(pyramidName: {}, scaleFormatString: {})",
              pyramidName, scaleFormatString);
    }

    if (additionalScaleFormatStringArgsCsv != null) {
      CsvParserSettings parserSettings = new CsvParserSettings();
      parserSettings.detectFormatAutomatically();
      parserSettings.setLineSeparatorDetectionEnabled(true);

      CsvParser parser = new CsvParser(parserSettings);
      additionalScaleFormatStringArgs =
          parser.parseAll(additionalScaleFormatStringArgsCsv.toFile());
    }
  }

  private Class<?> getBaseReaderClass() throws FormatException, IOException {
    ClassList<IFormatReader> readerClasses =
        ImageReader.getDefaultReaderClasses();

    for (Class<?> reader : extraReaders) {
      readerClasses.addClass(0, (Class<IFormatReader>) reader);
      LOGGER.debug("Added extra reader: {}", reader);
    }

    ImageReader imageReader = new ImageReader(readerClasses);
    try {
      imageReader.setId(inputPath.toString());
      return imageReader.getReader().getClass();
    }
    finally {
      imageReader.close();
    }
  }

  private N5Writer getWriter() throws IOException {
    final String pyramidPath = outputPath.resolve(pyramidName).toString();
    final N5Writer n5 = fileType.writer(pyramidPath);
    return n5;
  }

  private Slf4JStopWatch stopWatch() {
    return new Slf4JStopWatch(LOGGER, Slf4JStopWatch.DEBUG_LEVEL);
  }

  /**
   * Perform file conversion as specified by command line arguments.
   * @param args command line arguments
   */
  public static void main(String[] args) {
    CommandLine.call(new Converter(), args);
  }

}<|MERGE_RESOLUTION|>--- conflicted
+++ resolved
@@ -461,11 +461,6 @@
         for (int s=0; s<meta.getImageCount(); s++) {
           meta.setPixelsBigEndian(true, s);
 
-<<<<<<< HEAD
-          if (!noHCS) {
-            HCSIndex index = new HCSIndex(meta, s);
-            hcsIndexes.add(index);
-=======
           PixelType type = meta.getPixelsType(s);
           int bfType =
             getRealType(FormatTools.pixelTypeFromString(type.getValue()));
@@ -474,7 +469,11 @@
             meta.setPixelsType(PixelType.fromString(realType), s);
             meta.setPixelsSignificantBits(new PositiveInteger(
               FormatTools.getBytesPerPixel(bfType) * 8), s);
->>>>>>> 24d58479
+          }
+
+          if (!noHCS) {
+            HCSIndex index = new HCSIndex(meta, s);
+            hcsIndexes.add(index);
           }
         }
 
