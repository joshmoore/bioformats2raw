--- conflicted
+++ resolved
@@ -525,15 +525,11 @@
         readers.put(v);
       }
 
-<<<<<<< HEAD
       if (!noHCS) {
         scaleFormatString = "%d/%d/%d/%d";
       }
 
-      for (int i=0; i<seriesCount; i++) {
-=======
       for (Integer index : seriesList) {
->>>>>>> 858729ca
         try {
           write(index);
         }
@@ -597,7 +593,6 @@
       Integer series, Integer resolution)
   {
     List<Object> args = new ArrayList<Object>();
-<<<<<<< HEAD
     if (!noHCS) {
       HCSIndex index = hcsIndexes.get(series);
       args.add(index.getWellRowIndex());
@@ -606,22 +601,15 @@
       args.add(resolution);
     }
     else {
-      args.add(series);
+      // if a single series is written,
+      // the output series index should always be 0
+      args.add(seriesList.indexOf(series));
       args.add(resolution);
       if (additionalScaleFormatStringArgs != null) {
         String[] row = additionalScaleFormatStringArgs.get(series);
         for (String arg : row) {
           args.add(arg);
         }
-=======
-    // if a single series is written, the output series index should always be 0
-    args.add(seriesList.indexOf(series));
-    args.add(resolution);
-    if (additionalScaleFormatStringArgs != null) {
-      String[] row = additionalScaleFormatStringArgs.get(series);
-      for (String arg : row) {
-        args.add(arg);
->>>>>>> 858729ca
       }
     }
     return args.toArray();
