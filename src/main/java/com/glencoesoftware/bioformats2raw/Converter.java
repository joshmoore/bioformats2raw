--- conflicted
+++ resolved
@@ -511,10 +511,13 @@
           }
         }
 
-<<<<<<< HEAD
         if (!skipMeta) {
           for (int s=0; s<meta.getImageCount(); s++) {
             meta.setPixelsBigEndian(true, s);
+
+            if (dimensionOrder != null) {
+              meta.setPixelsDimensionOrder(dimensionOrder, s);
+            }
 
             PixelType type = meta.getPixelsType(s);
             int bfType =
@@ -525,50 +528,23 @@
               meta.setPixelsSignificantBits(new PositiveInteger(
                 FormatTools.getBytesPerPixel(bfType) * 8), s);
             }
-=======
-        for (int s=0; s<meta.getImageCount(); s++) {
-          meta.setPixelsBigEndian(true, s);
-
-          if (dimensionOrder != null) {
-            meta.setPixelsDimensionOrder(dimensionOrder, s);
+
+              if (!noHCS) {
+                HCSIndex index = new HCSIndex(meta, s);
+                hcsIndexes.add(index);
+              }
+            }
+
+            String xml = getService().getOMEXML(meta);
+
+          // write the original OME-XML to a file
+          Path metadataPath = outputPath.resolve(pyramidName);
+          if (!Files.exists(metadataPath)) {
+            Files.createDirectories(metadataPath);
           }
-
-          PixelType type = meta.getPixelsType(s);
-          int bfType =
-            getRealType(FormatTools.pixelTypeFromString(type.getValue()));
-          String realType = FormatTools.getPixelTypeString(bfType);
-          if (!type.getValue().equals(realType)) {
-            meta.setPixelsType(PixelType.fromString(realType), s);
-            meta.setPixelsSignificantBits(new PositiveInteger(
-              FormatTools.getBytesPerPixel(bfType) * 8), s);
-          }
->>>>>>> 748aac63
-
-            if (!noHCS) {
-              HCSIndex index = new HCSIndex(meta, s);
-              hcsIndexes.add(index);
-            }
-          }
-
-          String xml = getService().getOMEXML(meta);
-
-<<<<<<< HEAD
-          // write the original OME-XML to a file
-          if (!Files.exists(outputPath)) {
-            Files.createDirectories(outputPath);
-          }
-          Path omexmlFile = outputPath.resolve(METADATA_FILE);
+          Path omexmlFile = metadataPath.resolve(METADATA_FILE);
           Files.write(omexmlFile, xml.getBytes(Constants.ENCODING));
         }
-=======
-        // write the original OME-XML to a file
-        Path metadataPath = outputPath.resolve(pyramidName);
-        if (!Files.exists(metadataPath)) {
-          Files.createDirectories(metadataPath);
-        }
-        Path omexmlFile = metadataPath.resolve(METADATA_FILE);
-        Files.write(omexmlFile, xml.getBytes(Constants.ENCODING));
->>>>>>> 748aac63
       }
       catch (ServiceException se) {
         LOGGER.error("Could not retrieve OME-XML", se);
